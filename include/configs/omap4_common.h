--- conflicted
+++ resolved
@@ -148,63 +148,6 @@
 		"fi; " \
 	"fi"
 
-<<<<<<< HEAD
-#define CONFIG_AUTO_COMPLETE		1
-
-/*
- * Miscellaneous configurable options
- */
-
-#define CONFIG_SYS_LONGHELP	/* undef to save memory */
-#define CONFIG_SYS_HUSH_PARSER	/* use "hush" command parser */
-#define CONFIG_SYS_CBSIZE		512
-/* Print Buffer Size */
-#define CONFIG_SYS_PBSIZE		(CONFIG_SYS_CBSIZE + \
-					sizeof(CONFIG_SYS_PROMPT) + 16)
-#define CONFIG_SYS_MAXARGS		16
-/* Boot Argument Buffer Size */
-#define CONFIG_SYS_BARGSIZE		(CONFIG_SYS_CBSIZE)
-
-/*
- * memtest setup
- */
-#define CONFIG_SYS_MEMTEST_START	0x80000000
-#define CONFIG_SYS_MEMTEST_END		(CONFIG_SYS_MEMTEST_START + (32 << 20))
-
-/* Default load address */
-#define CONFIG_SYS_LOAD_ADDR		0x80000000
-
-/* Use General purpose timer 1 */
-#define CONFIG_SYS_TIMERBASE		GPT2_BASE
-#define CONFIG_SYS_PTV			2	/* Divisor: 2^(PTV+1) => 8 */
-
-/*
- * SDRAM Memory Map
- * Even though we use two CS all the memory
- * is mapped to one contiguous block
- */
-#define CONFIG_NR_DRAM_BANKS	1
-
-#define CONFIG_SYS_SDRAM_BASE		0x80000000
-#define CONFIG_SYS_INIT_SP_ADDR         (NON_SECURE_SRAM_END - \
-					 GENERATED_GBL_DATA_SIZE)
-
-#ifndef CONFIG_SYS_L2CACHE_OFF
-#define CONFIG_SYS_L2_PL310		1
-#define CONFIG_SYS_PL310_BASE	0x48242000
-#endif
-#define CONFIG_SYS_CACHELINE_SIZE	32
-
-/* Defines for SDRAM init */
-#define CONFIG_SYS_EMIF_PRECALCULATED_TIMING_REGS
-
-#ifndef CONFIG_SYS_EMIF_PRECALCULATED_TIMING_REGS
-#define CONFIG_SYS_AUTOMATIC_SDRAM_DETECTION
-#define CONFIG_SYS_DEFAULT_LPDDR2_TIMINGS
-#endif
-
-=======
->>>>>>> 3285d4ca
 /* Defines for SPL */
 #define CONFIG_SPL_TEXT_BASE		0x40304350
 #define CONFIG_SPL_MAX_SIZE		(38 * 1024)
